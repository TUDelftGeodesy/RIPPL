--- conflicted
+++ resolved
@@ -491,11 +491,7 @@
         coreg_image.create_concatenate_image(process='geocode', file_type='lon', coor=self.radar_coor, transition_type='cut_off', remove_input=True)
         coreg_image.create_concatenate_image(process='radar_ray_angles', file_type='incidence_angle', coor=self.radar_coor, transition_type='cut_off', remove_input=True)
 
-<<<<<<< HEAD
     def geometric_coregistration_resampling(self, polarisation, output_phase_correction=False, block_orientation='lines'):
-=======
-    def geometric_coregistration_resampling(self, polarisation):
->>>>>>> d583ea8a
         """
         Coregistration and resampling based on topography only.
 
@@ -539,16 +535,7 @@
                 slave.create_concatenate_image(process='correct_phases', file_type='phase_corrected',
                                                coor=self.radar_coor, transition_type='cut_off', polarisation=pol, remove_input=True)
 
-<<<<<<< HEAD
     def prepare_multilooking_grid(self, polarisation, block_orientation='lines'):
-=======
-        for pol in polarisation:
-            # Concatenate the files from the main folder
-            coreg_image[0].create_concatenate_image(process='crop', file_type='crop', coor=self.radar_coor,
-                                                    transition_type='cut_off', polarisation=pol)
-
-    def prepare_multilooking_grid(self, polarisation):
->>>>>>> d583ea8a
         """
         Create a multilooking grid.
 
@@ -624,7 +611,6 @@
 
             # Finally do the master image seperately
             amp_multilook = CalibratedAmplitudeMultilook(polarisation=pol, in_coor=self.radar_coor, out_coor=self.full_ml_coor,
-<<<<<<< HEAD
                                                    slave=coreg_master[0], coreg_master=coreg_master[0], master_image=False, batch_size=10000000, no_of_looks=True)
             amp_multilook()
 
@@ -657,10 +643,6 @@
                 CalibratedAmplitudeApproxMultilook(polarisation=pol, in_coor=self.radar_coor, out_coor=self.full_ml_coor,
                                        slave='slave', batch_size=10000000), True, True)
             create_multilooked_amp()
-=======
-                                                   slave=coreg_master[0], coreg_master=coreg_master[0], master_image=True, batch_size=10000000)
-            amp_multilook()
->>>>>>> d583ea8a
 
     def create_coherence_multilooked(self, polarisation, block_orientation='lines'):
         """
@@ -688,11 +670,7 @@
 
             # Finally do the master image seperately
             amp_multilook = SquareAmplitudeMultilook(polarisation=pol, in_coor=self.radar_coor, out_coor=self.full_ml_coor,
-<<<<<<< HEAD
                                                    slave=coreg_master[0], coreg_master=coreg_master[0], master_image=False, batch_size=10000000)
-=======
-                                                   slave=coreg_master[0], coreg_master=coreg_master[0], master_image=True, batch_size=10000000)
->>>>>>> d583ea8a
             amp_multilook()
 
         # After creation of the square amplitude images, we can create the coherence values themselves.
@@ -784,183 +762,7 @@
         geocode_pipeline.add_processing_step(RadarRayAngles(out_coor=self.full_ml_coor, coreg_master='coreg_master'), True)
         geocode_pipeline()
 
-<<<<<<< HEAD
     def create_output_tiffs_amplitude(self, block_orientation='lines'):
-=======
-    def calculate_nesz_multilooked(self, nesz_main_dir):
-        """
-        Calculate the NESZ for the master image.
-        Possible to add AASR and RASR (but that is actually not entirely correct)
-
-        :return:
-        """
-
-        self.reload_stack()
-        coreg_slices = self.get_data('coreg_master', slice=True)
-
-        nesz_pipeline = Pipeline(pixel_no=10000000, processes=self.processes)
-        nesz_pipeline.add_processing_data(coreg_slices, 'coreg_master')
-        nesz_pipeline.add_processing_step(NeszHarmonySentinel(out_coor=self.radar_coor, coreg_master='coreg_master', nesz_main_dir=nesz_main_dir), True)
-        nesz_pipeline()
-
-        replace = True
-
-        self.reload_stack()
-        coreg_image = self.get_data('coreg_master', slice=False, concat_meta=True)[0]
-        coreg_image.create_concatenate_image(process='nesz', file_type='nesz_harmony_ati', coor=self.radar_coor, transition_type='cut_off')
-        coreg_image.create_concatenate_image(process='nesz', file_type='nesz_harmony_dual', coor=self.radar_coor, transition_type='cut_off')
-        coreg_image.create_concatenate_image(process='nesz', file_type='nesz_sentinel', coor=self.radar_coor, transition_type='cut_off')
-
-        self.reload_stack()
-        coreg_image = self.get_data('coreg_master', slice=False, concat_meta=False)
-
-        # First create the multilooked square amplitudes.
-        create_multilooked_amp = Pipeline(pixel_no=0, processes=self.processes)
-        create_multilooked_amp.add_processing_data(coreg_image, 'coreg_master')
-        create_multilooked_amp.add_processing_step(
-            Multilook(in_coor=self.radar_coor, out_coor=self.full_ml_coor, slave='coreg_master', coreg_master='coreg_master', batch_size=10000000,
-                      in_file_type=['nesz_harmony_ati', 'nesz_harmony_dual', 'nesz_sentinel'], in_process='nesz'), True, True)
-        create_multilooked_amp()
-        create_multilooked_amp.save_processing_results()
-
-    def create_output_tiffs_nesz(self):
-        """
-        Create the geotiff images
-
-        :return:
-        """
-
-        self.reload_stack()
-        geometry_datasets = self.stack.stack_data_iterator(['nesz'], coordinates=[self.full_ml_coor],
-                                                           process_types=['nesz_harmony_ati', 'nesz_harmony_dual', 'nesz_sentinel'])[-1]
-        coreg_master = self.get_data('coreg_master', slice=False)[0]
-        readfile = coreg_master.readfiles['original']
-
-        for geometry_dataset in geometry_datasets:  # type: ImageData
-            geometry_dataset.coordinates.load_readfile(readfile)
-            geometry_dataset.save_tiff(main_folder=True)
-
-    def calc_AASR_multilooked(self, polarisation, amb_no, gaussian_spread=1, kernel_size=5):
-        """
-        Calculate the effect of the ambiguities in amplitude.
-
-        """
-
-        self.reload_stack()
-
-        if polarisation is str:
-            polarisation = [polarisation]
-
-        self.reload_stack()
-        [slave_images, coreg_images] = self.get_data('coreg_slave', slice=False)
-
-        calc_ambiguities = Pipeline(pixel_no=5000000, processes=self.processes)
-        calc_ambiguities.add_processing_data(coreg_images, 'coreg_master')
-        calc_ambiguities.add_processing_step(AzimuthAmbiguitiesLocations(coreg_master='coreg_master', no_ambiguities=amb_no, out_coor=self.radar_coor), True)
-        calc_ambiguities()
-        calc_ambiguities.save_processing_results()
-
-        # After calculating the coordinates do the resampling.
-        self.reload_stack()
-        [slave_images, coreg_images] = self.get_data('coreg_slave', slice=False)
-        calc_ambiguities = Pipeline(pixel_no=5000000, processes=self.processes)
-        calc_ambiguities.add_processing_data(slave_images, 'slave')
-        calc_ambiguities.add_processing_data(coreg_images, 'coreg_master')
-
-        for pol in polarisation:
-            for loc in ['left', 'right']:
-                for amb_num in np.array(range(amb_no)) + 1:
-                    calc_ambiguities.add_processing_step(CalcAzimuthAmbiguities(coreg_master='coreg_master',
-                                                                                slave='slave',
-                                                                                out_coor=self.radar_coor,
-                                                                                amb_loc=loc,
-                                                                                amb_num=amb_num,
-                                                                                polarisation=pol,
-                                                                                gaussian_spread=gaussian_spread,
-                                                                                kernel_size=kernel_size), False)
-            calc_ambiguities.add_processing_step(CombinedAmbiguities(out_coor=self.radar_coor, polarisation=pol, slave='slave', amb_no=amb_no), True)
-        calc_ambiguities()
-        calc_ambiguities.save_processing_results()
-
-        # Do the AASR multilooking to find the resulting AASR values in a regular geographic grid.
-        for pol in polarisation:
-            self.reload_stack()
-            [coreg_slave, coreg_master] = self.get_data('coreg_slave', slice=False)
-
-            # First create the multilooked square amplitudes.
-            multilook_ambiguties = Pipeline(pixel_no=0, processes=self.processes)
-            multilook_ambiguties.add_processing_data(coreg_master, 'coreg_master')
-            multilook_ambiguties.add_processing_data(coreg_slave, 'slave')
-            multilook_ambiguties.add_processing_step(
-                AASRAmplitudeMultilook(polarisation=pol, in_coor=self.radar_coor, out_coor=self.full_ml_coor,
-                                       slave='slave', coreg_master='coreg_master', batch_size=10000000), True, True)
-            multilook_ambiguties()
-            multilook_ambiguties.save_processing_results()
-
-        # Finally calculate coherence and interferogram.
-        for pol in polarisation:
-            self.reload_stack()
-            [ifgs, masters, slaves, coreg_master] = self.get_data('ifg', slice=False)
-
-            create_multilooked_AASR_ifg = Pipeline(pixel_no=0, processes=self.processes)
-            create_multilooked_AASR_ifg.add_processing_data(coreg_master, 'coreg_master')
-            create_multilooked_AASR_ifg.add_processing_data(slaves, 'slave')
-            create_multilooked_AASR_ifg.add_processing_data(masters, 'master')
-            create_multilooked_AASR_ifg.add_processing_data(ifgs, 'ifg')
-            create_multilooked_AASR_ifg.add_processing_step(
-                AASRPhaseMultilook(polarisation=pol, in_coor=self.radar_coor, out_coor=self.full_ml_coor,
-                                       slave='slave', coreg_master='coreg_master', ifg='ifg', master='master', batch_size=10000000), True, True)
-            create_multilooked_AASR_ifg()
-
-    def create_output_tiffs_AASR(self):
-        """
-        Create the geotiff images
-
-        :return:
-        """
-
-        AASR_datasets = self.stack.stack_data_iterator(['AASR_amplitude_multilook', 'AASR_phase_multilook'], coordinates=[self.full_ml_coor],
-                                                           process_types=['ambiguities_calibrated_amplitude',
-                                                                          'ambiguities_calibrated_amplitude_db',
-                                                                          'AASR_db',
-                                                                          'AASR_interferogram',
-                                                                          'AASR_coherence'])[-1]
-
-        for AASR_dataset in AASR_datasets:  # type: ImageData
-            AASR_dataset.save_tiff(main_folder=True)
-
-    def create_plots_AASR(self, overwrite=False):
-        """
-        Create the geotiff images
-
-        :return:
-        """
-
-        ambiguity_amplitudes = self.stack.stack_data_iterator(['AASR_amplitude_multilook'], coordinates=[self.full_ml_coor],
-                                                           process_types=['ambiguities_calibrated_amplitude_db'])[-1]
-        AASRs = self.stack.stack_data_iterator(['AASR_amplitude_multilook'], coordinates=[self.full_ml_coor],
-                                                           process_types=['AASR_db'])[-1]
-
-        cmap = 'jet'
-        for ambiguity_amplitude in ambiguity_amplitudes:          # type: ImageData
-            plot = PlotData(ambiguity_amplitude, data_cmap=cmap, margins=0.1, data_quantiles=[0.001, 0.999], overwrite=overwrite)
-            succes = plot()
-            if succes:
-                plot.add_labels('Amplitude of ambiguities ' + os.path.basename(ambiguity_amplitude.folder), 'dB')
-                plot.save_image()
-                plot.close_plot()
-
-        cmap = 'jet'
-        for AASR in AASRs:          # type: ImageData
-            plot = PlotData(AASR, data_cmap=cmap, margins=0.1, data_quantiles=[0.001, 0.999], overwrite=overwrite)
-            succes = plot()
-            if succes:
-                plot.add_labels('AASR ' + os.path.basename(AASR.folder), 'dB')
-                plot.save_image()
-                plot.close_plot()
-
-    def create_output_tiffs_amplitude(self):
->>>>>>> d583ea8a
         """
         Create the geotiff images
 
@@ -976,28 +778,7 @@
         for geometry_dataset in geometry_datasets:                  # type: ImageData
             geometry_dataset.save_tiff(main_folder=True)
 
-<<<<<<< HEAD
     def create_output_tiffs_geometry(self, block_orientation='lines'):
-=======
-    def create_plots_amplitude(self, overwrite=False):
-        """
-        Create plots for the amplitude images.
-
-        :return:
-        """
-
-        calibrated_amplitudes = self.stack.stack_data_iterator(['calibrated_amplitude'], [self.full_ml_coor], ifg=False)[-1]
-        cmap = 'Greys_r'
-        for calibrated_amplitude in calibrated_amplitudes:          # type: ImageData
-            plot = PlotData(calibrated_amplitude, data_cmap=cmap, margins=0.1, data_quantiles=[0.05, 0.95], overwrite=overwrite)
-            succes = plot()
-            if succes:
-                plot.add_labels('Calibrated Amplitude ' + os.path.basename(calibrated_amplitude.folder), 'dB')
-                plot.save_image()
-                plot.close_plot()
-
-    def create_output_tiffs_geometry(self):
->>>>>>> d583ea8a
         """
         Create the geotiff images
 
