--- conflicted
+++ resolved
@@ -157,11 +157,7 @@
                     self.json_dicts.extend(json_out[0])
                     self.json_files.extend(json_out[1])
             else:
-<<<<<<< HEAD
-                pool = multiprocessing.Pool(processes=self.processes, maxtasksperchild=10)
-=======
                 pool = multiprocessing.Pool(processes=self.processes, maxtasksperchild=5)
->>>>>>> 2f2a5d2e
 
                 for json_out in pool.imap_unordered(run_parallel, self.block_pipelines, chunksize=1):
                     self.json_dicts.extend(json_out[0])
